---
kind: StorageClass
apiVersion: storage.k8s.io/v1
metadata:
<<<<<<< HEAD
  name: zfs
provisioner: gentics.com/zfs
reclaimPolicy: Delete
parameters:
  parentDataset: test/volumes
  shareSubnet: 192.168.99.0/24
  hostname: 192.168.99.1
=======
  name: zfs-sc
  namespace: zfs-system
provisioner: gentics.com/zfs
>>>>>>> 75af96ff
<|MERGE_RESOLUTION|>--- conflicted
+++ resolved
@@ -2,16 +2,11 @@
 kind: StorageClass
 apiVersion: storage.k8s.io/v1
 metadata:
-<<<<<<< HEAD
-  name: zfs
+  name: zfs-sc
+  namespace: zfs-system
 provisioner: gentics.com/zfs
 reclaimPolicy: Delete
 parameters:
   parentDataset: test/volumes
   shareSubnet: 192.168.99.0/24
-  hostname: 192.168.99.1
-=======
-  name: zfs-sc
-  namespace: zfs-system
-provisioner: gentics.com/zfs
->>>>>>> 75af96ff
+  hostname: 192.168.99.1