--- conflicted
+++ resolved
@@ -9,15 +9,6 @@
 
 | Variable | Description | Default |
 | :------: | :---------- | :-----: |
-<<<<<<< HEAD
-=======
-| `ZFS_PARENT_DATASET` | The parent dataset in which datasets will be created, needs to exist beforehand. No leading or trailing slashes. Mandatory. | |
-| `ZFS_SHARE_OPTIONS` | Additional nfs share options, comma-separated. | `rw=@10.0.0.0/8` |
-| `ZFS_SERVER_HOSTNAME` | The hostname or ip which the pods should use to mount the volume. Determined via `hostname -f` if empty. | |
-| `ZFS_PROVISIONER_NAME` | Name of the provisioner. Change only if you want to run multiple instances. | `gentics.com/zfs` |
-| `ZFS_KUBE_RECLAIM_POLICY` | The reclaim policy to use, currently either `Delete` or `Retain`. |`Delete` |
-| `ZFS_KUBE_CONF` | Path to the kubernetes config file which will be used to connect to the cluster. |`kube.conf` |
->>>>>>> 75af96ff
 | `ZFS_METRICS_PORT` | Port on which to export Prometheus metrics. | `8080` |
 
 ## Notes
@@ -34,283 +25,9 @@
 ```
 # Create a 10GB disk image
 dd if=/dev/zero bs=1024m count=10 of=disk.img
-```
-
-### Linux
-
-```
-runcate --size 1G disk1.img
-sudo zpool create pool1 $PWD/disk1.img -m $PWD/test
-```
-
-### Mac
-
-```
 # Mount the image as a block device, MacOS way
 hdiutil attach -imagekey diskimage-class=CRawDiskImage -nomount disk.img
 # Create zpool with mount in current directory
 sudo zpool create -m $PWD/test -f test /dev/disk2
 ```
-For development under other operating systems, adapt mount command and block device.
-
-## Building
-
-You need GO and go-dep (the example below works on apt based systems)
-
-```
-sudo apt install golang-go go-dep
-```
-
-In order to checkout all of the dependencies you also need git and mercurial (again examples are for installing from an apt based system)
-
-```
-sudo apt install git mercurial
-```
-
-Now you need to use git to clone the repo onto your local filesystem lets call that location PATH_TO_REPO. Once you have cloned the repo, you need to setup the GO path.
-
-```
-# If $GOPATH is empty
-mkdir -p ~/go
-export GOPATH=$HOME/go
-
-mkdir -p $GOPATH/src
-ln -s $PATH_TO_REPO $GOPATH/src/kubernetes-zfs-provisioner
-cd $GOPATH/src/kubernetes-zfs-provisioner
-
-# Install dependencies
-dep ensure
-
-# Build
-make build
-```
-
-## Deployment / Installing
-The result of the build process is a binary file in the 'bin' directory named 'zfs-provisioner'.
-This binary needs to be running (in some fashion) on each host node you are going to use. There are two methods for doing
-this an "internal to cluster" method and an "external to cluster" method. Regardless of which method is used, you must
-have an underlying host that is capable of using zfs (which includes the kernel modules and user space programs).
-Both methods have common ending steps of creating a storage class and configuring pods to use persistent volume claims.
-
-
-### External to Cluster
-This method interacts directly with the hosts and is the least automated because it requires the most administrator work,
-however it is currently the simplest. This method is accomplished by installing the binary directly to each host and
-setting up a service to start the binary on host boot.
-
-We assume that you are using a systemd based host distro (like [CoreOS](https://coreos.com/os/docs/latest/getting-started-with-systemd.html)).
-* On the host we are going to use to house our zfs filesystem, create the systemd service file /etc/systemd/system/zfs-provisioner.service with the following content (be sure to change the variables according to your needs):
-```
-[Unit]
-Description=kubernetes zfs provisioner
-After=nfs-kernel-server.service
-After=kubelet.service
-
-[Service]
-TimeoutStartSec=0
-Restart=on-failure
-Environment=ZFS_PARENT_DATASET=storage/kubernetes/pv
-Environment=ZFS_SHARE_SUBNET=1.2.3.0/25
-Environment=ZFS_SERVER_HOSTNAME=1.2.3.4
-Environment=ZFS_KUBE_CONF=/etc/kubernetes/admin.conf
-Environment=ZFS_KUBE_RECLAIM_POLICY=Retain
-Environment=ZFS_METRICS_PORT=8081
-ExecStart=/usr/local/bin/zfs-provisioner
-
-[Install]
-WantedBy=multi-user.target
-```
-* Copy bin/zfs-provisioner from your build result to the host system (most likely with an scp command) and ensure it is in /usr/local/bin (or wherever you ExecStart points to)
-* Copy your kubernetes configuration file that allows administration of the cluster to /etc/kubernetes (or wherever ZFS_KUBE_CONF points)
-* Ensure that your zfs parent dataset exists and is mounted (and set to mount on reboot... which should be the default)
-* Enable your zfs-provisioner service (from a shell on the host where zfs-provisioner is now installed do)
-```
-sudo systemctl enable /etc/systemd/system/zfs-provisioner.service
-sudo start zfs-provisioner
-```
-* Check to ensure it is running correctly
-```
-sudo systemctl status zfs-provisioner
-```
-
-### Internal to Cluster
-The idea behind this install method is to create a single instance of a pod on kubernetes where this pod is always executed
-on the same host. We do this with a [StatefulSet](https://kubernetes.io/docs/concepts/workloads/controllers/statefulset/).
-The statefulset ensures that we always get a pod that runs the zfs-provisioner on the host with the parent dataset, this
-pod is what then exports the zfs filesystem via NFS such that other pods in the cluster can make persistent volume claims
-to the NFS export.
-
-This method involves:
-1. create zfs-provisioner.sh this script will
-    1. check and see if the desired zfs parent dataset is available and if not try to create it
-    2. set the ZFS_PARENT_DATASET, ZFS_SERVER_HOSTNAME, etc. environment variables
-    3. if the environment variables are set and the zfs parent dataset exists and is mounted, it will call the
-    zfs-provisioner binary, or fail with exit code 1 and echo a message indicating why
-2. creating a docker image with
-    1. a shell script zfs-provisioner.sh as its entry point
-    2. a copy of bin/zfs-provisioner next to zfs-provisioner.sh
-    3. exposed NFS related ports
-3. pushing that docker image to a registry from which your kubernetes cluster can download it and execute it in a pod
-4. installing a single replica statefulset into your kubernetes cluster
-This install method is still very experimental (indeed the instructions are no yet complete), so if you are not
-comfortable with the outline above, we suggest using the external to cluster method outlined above.
-
-### Creating Storage Class and Configuring Pods
-Once you have a running zfs-provisioner it is a straightforward process to use it. We supply some example definitions
-in the 'example' directory. In this example we create a [namespace](https://kubernetes.io/docs/concepts/overview/working-with-objects/namespaces/)
-for all our zfs related things to live in, followed by a
-[storage class](https://kubernetes.io/docs/concepts/storage/storage-classes/) named 'zfs-sc', then we create a
-[persistent volume claim](https://kubernetes.io/docs/concepts/storage/persistent-volumes/#persistentvolumeclaims)
-named 'example-pvc' and finally, we create a pod named 'example' that mounts a
-[volume](https://kubernetes.io/docs/concepts/storage/volumes/) named 'zfs-volume' which it mounts to /mnt via a volumeMount.
-
-In this install example we are using host XXX.YYY.ZZZ and we have already created a zpool named "kubernetes-mirror". We
-use the following environment variables when running zfs-provisioner on XXX.YYY.ZZZ in this example:
-```
-ZFS_PARENT_DATASET=kubernetes-mirror/pvc
-ZFS_PROVISIONER_NAME=gentics.com/zfs-mirror
-ZFS_KUBE_CONF=kube_config_my-cluster.yml
-```
-Your environment will of course be different depending on your use case.
-
-From a system that has kubectl and can be used to make changes to the cluster we do the following (from the base of the repo checkout):
-1. Create a namespace (named zfs-system)
-    ```
-    $ kubectl apply -f zfs-namespace.yml 
-    namespace/zfs-system created
-    ```
-2. Create a storage class that uses our new zfs-provisioner
-    ```
-    $ kubectl apply -f storageclass.yml 
-    storageclass.storage.k8s.io/zfs-sc created
-    ```
-    This storage class being backed by zfs acts like a "pool", each new persistent volume claim carves out a slice of the pool.
-3. Create a persistent volume claim definition that uses the new zfs-provisioner
-    ```
-    $ kubectl apply -f pvc.yml 
-    persistentvolumeclaim/example-pvc created
-    ```
-    This persistent volume claim is named "example-pvc" and that is the name we use to work with it, and to assign pods
-    to it. It is up to the designer of the architecture being deployed on top of kubernetes to correctly assign persistent
-    volume claims to pods. Because this PVC is being exported via NFS the same PVC can be shared by many individual pods.
-    This means that pods executing concurrently can share data via a single PVC (NFS doesn't always preform well but it will work).
-    It also means that a pod can be moved from one host to another and still have access to the same data.
-4. Check to see that our new persistent volume claim worked as expected (in the below example below it did not)
-    ```
-    $ kubectl --namespace=zfs-system describe pvc example-pvc
-    Name:          example-pvc
-    Namespace:     zfs-system
-    StorageClass:  zfs-sc
-    Status:        Pending
-    Volume:        
-    Labels:        <none>
-    Annotations:   control-plane.alpha.kubernetes.io/leader:
-                     {"holderIdentity":"e341e188-1f7e-11e9-a563-e0db5570db25","leaseDurationSeconds":15,"acquireTime":"2019-01-24T02:34:30Z","renewTime":"2019-...
-                   kubectl.kubernetes.io/last-applied-configuration:
-                     {"apiVersion":"v1","kind":"PersistentVolumeClaim","metadata":{"annotations":{"volume.beta.kubernetes.io/storage-class":"zfs-sc"},"name":"e...
-                   volume.beta.kubernetes.io/storage-class: zfs-sc
-                   volume.beta.kubernetes.io/storage-provisioner: gentics.com/zfs-mirror
-    Finalizers:    [kubernetes.io/pvc-protection]
-    Capacity:      
-    Access Modes:  
-    Events:
-      Type     Reason              Age    From                                                                             Message
-      ----     ------              ----   ----                                                                             -------
-      Warning  ProvisioningFailed  4m32s  gentics.com/zfs-mirror XXX.YYY.ZZZ e341e188-1f7e-11e9-a563-e0db5570db25  Failed to provision volume with StorageClass "zfs-sc": Creating ZFS dataset failed with: exit status 1: "/sbin/zfs zfs create -o sharenfs=rw=@10.0.0.0/8 -o refquota=1000000 -o refreservation=1000000 kubernetes-mirror/pvc/pvc-9261ab2a-1f80-11e9-bf82-e0db5570db25" => cannot share 'kubernetes-mirror/pvc/pvc-9261ab2a-1f80-11e9-bf82-e0db5570db25': share(1M) failed
-    filesystem successfully created, but not shared
-      Normal     Provisioning          4m24s (x2 over 4m34s)  gentics.com/zfs-mirror XXX.YYY.ZZZ e341e188-1f7e-11e9-a563-e0db5570db25  External provisioner is provisioning volume for claim "zfs-system/example-pvc"
-      Warning    ProvisioningFailed    4m24s                  gentics.com/zfs-mirror XXX.YYY.ZZZ e341e188-1f7e-11e9-a563-e0db5570db25  Failed to provision volume with StorageClass "zfs-sc": Creating ZFS dataset failed with: exit status 1: "/sbin/zfs zfs create -o sharenfs=rw=@10.0.0.0/8 -o refquota=1000000 -o refreservation=1000000 kubernetes-mirror/pvc/pvc-9261ab2a-1f80-11e9-bf82-e0db5570db25" => cannot create 'kubernetes-mirror/pvc/pvc-9261ab2a-1f80-11e9-bf82-e0db5570db25': dataset already exists
-      Normal     ExternalProvisioning  13s (x22 over 4m36s)   persistentvolume-controller                                                      waiting for a volume to be created, either by external provisioner "gentics.com/zfs-mirror" or manually created by system administrator
-    Mounted By:  <none>
-    ```
-    In the above example, the provisioning failed due to a failure of the host system XXX.YYY.ZZZ to create the NFS share,
-    but it did create the zfs filesystem. Kubernetes retired creating the pvc and it failed the second time because the
-    ZFS dataset already exists.
-    
-    A correct execution looks like the following:
-    ```
-    $ kubectl --namespace=zfs-system describe pvc example-pvc
-    Name:          example-pvc
-    Namespace:     zfs-system
-    StorageClass:  zfs-sc
-    Status:        Bound
-    Volume:        pvc-95e1b736-2034-11e9-9e68-e0db5570db25
-    Labels:        <none>
-    Annotations:   control-plane.alpha.kubernetes.io/leader:
-                     {"holderIdentity":"8b8d670c-2034-11e9-b753-e0db5570db25","leaseDurationSeconds":15,"acquireTime":"2019-01-25T00:03:06Z","renewTime":"2019-...
-                   kubectl.kubernetes.io/last-applied-configuration:
-                     {"apiVersion":"v1","kind":"PersistentVolumeClaim","metadata":{"annotations":{"volume.beta.kubernetes.io/storage-class":"zfs-sc"},"name":"e...
-                   pv.kubernetes.io/bind-completed: yes
-                   pv.kubernetes.io/bound-by-controller: yes
-                   volume.beta.kubernetes.io/storage-class: zfs-sc
-                   volume.beta.kubernetes.io/storage-provisioner: gentics.com/zfs-mirror
-    Finalizers:    [kubernetes.io/pvc-protection]
-    Capacity:      1M
-    Access Modes:  RWX
-    Events:
-      Type       Reason                 Age                From                                                                             Message
-      ----       ------                 ----               ----                                                                             -------
-      Normal     Provisioning           36s                gentics.com/zfs-mirror XXX.YYY.ZZZ 8b8d670c-2034-11e9-b753-e0db5570db25  External provisioner is provisioning volume for claim "zfs-system/example-pvc"
-      Normal     ExternalProvisioning   35s (x4 over 39s)  persistentvolume-controller                                                      waiting for a volume to be created, either by external provisioner "gentics.com/zfs-mirror" or manually created by system administrator
-      Normal     ProvisioningSucceeded  35s                gentics.com/zfs-mirror XXX.YYY.ZZZ 8b8d670c-2034-11e9-b753-e0db5570db25  Successfully provisioned volume pvc-95e1b736-2034-11e9-9e68-e0db5570db25
-    Mounted By:  <none>
-    ```
-5. Once we have a working pvc, we create a pod that uses our new persistent volume claim
-    ```
-    kubectl apply -f pod.yml
-    ```
-You should be able to check the status of the pvc using the "describe" feature and check the status of the pod via:
-```
-$ kubectl --namespace=zfs-system describe pod example
-Name:               example
-Namespace:          zfs-system
-...
-...
-Events:
-  Type    Reason     Age    From                    Message
-  ----    ------     ----   ----                    -------
-  Normal  Scheduled  3m33s  default-scheduler       Successfully assigned zfs-system/example to 192.168.20.22
-  Normal  Pulling    3m25s  kubelet, 192.168.20.22  pulling image "busybox"
-  Normal  Pulled     3m18s  kubelet, 192.168.20.22  Successfully pulled image "busybox"
-  Normal  Created    3m12s  kubelet, 192.168.20.22  Created container
-  Normal  Started    3m12s  kubelet, 192.168.20.22  Started container
-```
-It may take some time for the pod to completely start up as it may have to pull a busybox image.
-
-The first time this example pod is executed it should output a log indicating that the file it is supposed to use does not
-exist and that it is going to create it.
-```
-$ kubectl --namespace=zfs-system logs example
-file does not exist attempting to create it
-root
-```
-The exit status of that pod will indicate if the file was created or not.
-```
-$ kubectl --namespace=zfs-system describe pod example
-Name:               example
-Namespace:          zfs-system
-...
-...
-State:          Terminated
-  Reason:       Completed
-  Exit Code:    0
-```
-Exit code 0 means that the file /mnt/SUCCESS was created. Now delete the pod and recreate it. Because we still have the pvc
-we expect this second pod to already have the file /mnt/SUCCESS.
-```
-$ kubectl --namespace=zfs-system delete pod example
-pod "example" deleted
-$ kubectl --namespace=zfs-system get pods
-No resources found.
-$ kubectl apply -f pod.yml 
-pod/example created
-$ kubectl --namespace=zfs-system get pods
-NAME      READY   STATUS              RESTARTS   AGE
-example   0/1     ContainerCreating   0          7s
-```
-Wait for the pod to correctly deploy and complete executing and then check its logs.
-```
-$ kubectl --namespace=zfs-system logs example
-file already exists
-```
-At this point everything is shown to be working, and you need to adapt the example pod to your application needs.+For development under other operating systems, adapt mount command and block device.